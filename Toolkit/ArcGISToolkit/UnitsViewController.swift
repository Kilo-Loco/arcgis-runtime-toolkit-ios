// Copyright 2017 Esri.

// Licensed under the Apache License, Version 2.0 (the "License");
// you may not use this file except in compliance with the License.
// You may obtain a copy of the License at
// http://www.apache.org/licenses/LICENSE-2.0

// Unless required by applicable law or agreed to in writing, software
// distributed under the License is distributed on an "AS IS" BASIS,
// WITHOUT WARRANTIES OR CONDITIONS OF ANY KIND, either express or implied.
// See the License for the specific language governing permissions and
// limitations under the License.

import UIKit
import class ArcGIS.AGSUnit

/// The protocol you implement to respond as the user interacts with the units
/// view controller.
public protocol UnitsViewControllerDelegate: class {
    /// Tells the delegate that the user has cancelled selecting a unit.
    ///
    /// - Parameter unitsViewController: The current units view controller.
    func unitsViewControllerDidCancel(_ unitsViewController: UnitsViewController)
    /// Tells the delegate that the user has selected a unit.
    ///
    /// - Parameters:
    ///   - unitsViewController: The current units view controller.
    func unitsViewControllerDidSelectUnit(_ unitsViewController: UnitsViewController)
}

/// A view controller for selecting a unit from a list of units.
public class UnitsViewController: TableViewController {
    /// The delegate of the units view controller.
    public weak var delegate: UnitsViewControllerDelegate?
    
    /// The units presented to the user.
    public var units = [AGSUnit]() {
        didSet {
            guard isViewLoaded else { return }
            tableView.reloadData()
        }
    }
    
    /// The currently selected unit.
    public var selectedUnit: AGSUnit? {
        didSet {
            guard selectedUnit != oldValue else { return }
            selectedUnitDidChange(oldValue)
        }
    }
    
    /// The units that match the search predicate or `nil` if the search field
    /// is empty.
    private var filteredUnits: [AGSUnit]? {
        didSet {
            guard filteredUnits != oldValue else { return }
            tableView.reloadData()
        }
    }
    
    /// The search controller used by the units view controller. 
    private var searchController: UISearchController? {
        get {
            if #available(iOS 11.0, *) {
                return navigationItem.searchController
            } else {
                return _searchController
            }
        }
        set {
            if #available(iOS 11.0, *) {
                navigationItem.searchController = newValue
            } else {
                _searchController = newValue
            }
        }
    }
    /// This property is an implementation detail of `searchController`. Do not
    /// use it directly.
    private var _searchController: UISearchController?
    
    /// Called in response to the Cancel button being tapped.
    @objc private func cancel() {
        delegate?.unitsViewControllerDidCancel(self)
    }
    
    /// Called in response to `selectedUnit` changing.
    ///
    /// - Parameter previousSelectedUnit: The previous value of `selectedUnit`.
    private func selectedUnitDidChange(_ previousSelectedUnit: AGSUnit?) {
        guard isViewLoaded else { return }
        var indexPaths = [IndexPath]()
        if let unit = previousSelectedUnit, let indexPath = indexPath(for: unit) {
            indexPaths.append(indexPath)
        }
        if let unit = selectedUnit, let indexPath = indexPath(for: unit) {
            indexPaths.append(indexPath)
        }
        guard !indexPaths.isEmpty else { return }
        tableView.reloadRows(at: indexPaths, with: .automatic)
    }
    
    override init(nibName nibNameOrNil: String?, bundle nibBundleOrNil: Bundle?)   {
        super.init(nibName: nibNameOrNil, bundle: nibBundleOrNil)
        sharedInitialization()
    }
    
    required public init?(coder aDecoder: NSCoder) {
        super.init(coder: aDecoder)
        sharedInitialization()
    }
    
    private func sharedInitialization() {
        title = "Units"
        navigationItem.leftBarButtonItem = UIBarButtonItem(barButtonSystemItem: .cancel, target: self, action: #selector(UnitsViewController.cancel))
        definesPresentationContext = true
        searchController = makeSearchController()
    }
    
    /// Creates a search controller for searching the list of units.
    ///
    /// - Returns: A configured search controller.
    private func makeSearchController() -> UISearchController {
        let searchController = UISearchController(searchResultsController: nil)
        searchController.dimsBackgroundDuringPresentation = false
        searchController.hidesNavigationBarDuringPresentation = false
        searchController.searchResultsUpdater = self
        
        let searchBar = searchController.searchBar
        searchBar.spellCheckingType = .no
        searchBar.autocapitalizationType = .none
        searchBar.autocorrectionType = .no
        
        return searchController
    }
    
    override public func viewDidLoad() {
        super.viewDidLoad()
        
        if #available(iOS 11.0, *) {
            // Nothing to do!
        } else {
            tableView.tableHeaderView = searchController?.searchBar
        }
    }
    
    // MARK: TableView delegate/datasource methods
    
    public func tableView(_ tableView: UITableView, didSelectRowAt indexPath: IndexPath) {
<<<<<<< HEAD
        // when the user taps on a unit
        //

        self.goBack{
            let unit = self.unitForIndexPath(indexPath)
            
            // store the last selected value for current unit type
            switch self.unitType {
            case .linear:
                if let sel = unit as? AGSLinearUnit{
                    self.selectedLinearUnit = sel
                }
            case .area:
                if let sel = unit as? AGSAreaUnit{
                    self.selectedAreaUnit = sel
                }
            case .angular:
                if let sel = unit as? AGSAngularUnit{
                    self.selectedAngularUnit = sel
                }
            }
        }
=======
        tableView.deselectRow(at: indexPath, animated: true)
        let unit = unitForCell(at: indexPath)
        guard unit != selectedUnit else { return }
        selectedUnit = unit
        // If the search controller is still active, the delegate will not be
        // able to dismiss us, if desired.
        searchController?.isActive = false
        delegate?.unitsViewControllerDidSelectUnit(self)
>>>>>>> 1b8e9a44
    }
    
    override public func tableView(_ tableView: UITableView, numberOfRowsInSection section: Int) -> Int {
        return filteredUnits?.count ?? units.count
    }
    
    override public func tableView(_ tableView: UITableView, cellForRowAt indexPath: IndexPath) -> UITableViewCell {
        let unit = unitForCell(at: indexPath)
        let cell = tableView.dequeueReusableCell(withIdentifier: cellReuseIdentifier, for: indexPath)
        cell.textLabel?.text = unit.pluralDisplayName
        cell.accessoryType = unit == selectedUnit ? .checkmark : .none
        return cell
    }
    
    // MARK: IndexPath -> Info
    
    /// Returns the index path of the cell corresponding to the given unit.
    ///
    /// - Parameter unit: A unit.
    /// - Returns: An index path or `nil` if there is no cell corresponding to
    /// the given unit.
    private func indexPath(for unit: AGSUnit) -> IndexPath? {
        if let filteredUnits = filteredUnits {
            if let row = filteredUnits.index(of: unit) {
                return IndexPath(row: row, section: 0)
            } else {
                return nil
            }
        } else if let row = units.index(of: unit) {
            return IndexPath(row: row, section: 0)
        } else {
            return nil
        }
    }
    
    /// The unit for the cell at the given index path.
    ///
    /// - Parameter indexPath: An index path.
    /// - Returns: The unit corresponding to the cell at the given index path.
    private func unitForCell(at indexPath: IndexPath) -> AGSUnit {
        return filteredUnits?[indexPath.row] ?? units[indexPath.row]
    }
}

extension UnitsViewController: UISearchResultsUpdating {
    public func updateSearchResults(for searchController: UISearchController) {
        if let text = searchController.searchBar.text?.trimmingCharacters(in: .whitespaces),
            !text.isEmpty {
            filteredUnits = units.filter {
                $0.pluralDisplayName.range(of: text, options: .caseInsensitive) != nil
            }
        } else {
            filteredUnits = nil
        }
    }
}<|MERGE_RESOLUTION|>--- conflicted
+++ resolved
@@ -147,30 +147,8 @@
     // MARK: TableView delegate/datasource methods
     
     public func tableView(_ tableView: UITableView, didSelectRowAt indexPath: IndexPath) {
-<<<<<<< HEAD
         // when the user taps on a unit
         //
-
-        self.goBack{
-            let unit = self.unitForIndexPath(indexPath)
-            
-            // store the last selected value for current unit type
-            switch self.unitType {
-            case .linear:
-                if let sel = unit as? AGSLinearUnit{
-                    self.selectedLinearUnit = sel
-                }
-            case .area:
-                if let sel = unit as? AGSAreaUnit{
-                    self.selectedAreaUnit = sel
-                }
-            case .angular:
-                if let sel = unit as? AGSAngularUnit{
-                    self.selectedAngularUnit = sel
-                }
-            }
-        }
-=======
         tableView.deselectRow(at: indexPath, animated: true)
         let unit = unitForCell(at: indexPath)
         guard unit != selectedUnit else { return }
@@ -179,7 +157,6 @@
         // able to dismiss us, if desired.
         searchController?.isActive = false
         delegate?.unitsViewControllerDidSelectUnit(self)
->>>>>>> 1b8e9a44
     }
     
     override public func tableView(_ tableView: UITableView, numberOfRowsInSection section: Int) -> Int {
