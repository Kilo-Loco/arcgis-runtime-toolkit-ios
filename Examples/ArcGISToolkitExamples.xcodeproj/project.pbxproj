--- conflicted
+++ resolved
@@ -72,12 +72,8 @@
 		883904451DF6022A001F3188 /* Assets.xcassets */ = {isa = PBXFileReference; lastKnownFileType = folder.assetcatalog; path = Assets.xcassets; sourceTree = "<group>"; };
 		883904481DF6022A001F3188 /* Base */ = {isa = PBXFileReference; lastKnownFileType = file.storyboard; name = Base; path = Base.lproj/LaunchScreen.storyboard; sourceTree = "<group>"; };
 		8839044A1DF6022A001F3188 /* Info.plist */ = {isa = PBXFileReference; lastKnownFileType = text.plist.xml; path = Info.plist; sourceTree = "<group>"; };
-<<<<<<< HEAD
-		883904501DF60296001F3188 /* ArcGIS.framework */ = {isa = PBXFileReference; lastKnownFileType = wrapper.framework; name = ArcGIS.framework; path = "~/Library/SDKs/ArcGIS/iOS/Frameworks/Dynamic/ArcGIS.framework"; sourceTree = "<absolute>"; };
 		883EA74A20741A56006D6F72 /* PopupExample.swift */ = {isa = PBXFileReference; fileEncoding = 4; lastKnownFileType = sourcecode.swift; path = PopupExample.swift; sourceTree = "<group>"; };
-=======
 		883904501DF60296001F3188 /* ArcGIS.framework */ = {isa = PBXFileReference; lastKnownFileType = wrapper.framework; name = ArcGIS.framework; path = "$HOME/Library/SDKs/ArcGIS/iOS/Frameworks/Dynamic/ArcGIS.framework"; sourceTree = "<absolute>"; };
->>>>>>> c2f9494f
 		88B6899F1E96E9AB00B67FAB /* ArcGISToolkit.xcodeproj */ = {isa = PBXFileReference; lastKnownFileType = "wrapper.pb-project"; name = ArcGISToolkit.xcodeproj; path = ../Toolkit/ArcGISToolkit.xcodeproj; sourceTree = "<group>"; };
 		88B689BE1E96EDF400B67FAB /* AppDelegate.swift */ = {isa = PBXFileReference; fileEncoding = 4; lastKnownFileType = sourcecode.swift; path = AppDelegate.swift; sourceTree = "<group>"; };
 		88B689BF1E96EDF400B67FAB /* ExamplesViewController.swift */ = {isa = PBXFileReference; fileEncoding = 4; lastKnownFileType = sourcecode.swift; path = ExamplesViewController.swift; sourceTree = "<group>"; };
@@ -151,11 +147,8 @@
 				88B689C11E96EDF400B67FAB /* MeasureExample.swift */,
 				88B689C41E96EDF400B67FAB /* ScalebarExample.swift */,
 				88DBC2A01FE83D6000255921 /* JobManagerExample.swift */,
-<<<<<<< HEAD
 				883EA74A20741A56006D6F72 /* PopupExample.swift */,
-=======
 				2140781D209B629000FBFDCC /* TimeSliderExample.swift */,
->>>>>>> c2f9494f
 			);
 			name = Examples;
 			sourceTree = "<group>";
